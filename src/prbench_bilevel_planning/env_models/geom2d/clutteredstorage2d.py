--- conflicted
+++ resolved
@@ -1,4 +1,6 @@
 """Bilevel planning models for the cluttered storage 2D environment."""
+
+from typing import Any, Sequence, cast
 
 import numpy as np
 from bilevel_planning.structs import (
@@ -8,39 +10,38 @@
     RelationalAbstractState,
     SesameModels,
 )
+from bilevel_planning.trajectory_samplers.trajectory_sampler import (
+    TrajectorySamplingFailure,
+)
 from gymnasium.spaces import Space
 from numpy.typing import NDArray
 from prbench.envs.geom2d.clutteredstorage2d import (
-<<<<<<< HEAD
     ClutteredStorage2DEnvConfig,
-=======
->>>>>>> dc068b60
     ObjectCentricClutteredStorage2DEnv,
     ShelfType,
     TargetBlockType,
 )
 from prbench.envs.geom2d.object_types import CRVRobotType
+from prbench.envs.geom2d.structs import (
+    SE2Pose,
+)
 from prbench.envs.geom2d.utils import (
     CRVRobotActionSpace,
     get_suctioned_objects,
+    get_tool_tip_position,
     is_inside_shelf,
-<<<<<<< HEAD
     run_motion_planning_for_crv_robot,
     snap_suctioned_objects,
     state_2d_has_collision,
-=======
->>>>>>> dc068b60
 )
-from prbench_models.geom2d.envs.clutteredstorage2d.parameterized_skills import (
-    GroundPickBlockNotOnShelfController,
-    GroundPickBlockOnShelfController,
-    GroundPlaceBlockNotOnShelfController,
-    GroundPlaceBlockOnShelfController,
+from prbench_models.geom2d.utils import (
+    Geom2dRobotController,
 )
 from relational_structs import (
     GroundAtom,
     LiftedAtom,
     LiftedOperator,
+    Object,
     ObjectCentricState,
     Predicate,
     Variable,
@@ -56,7 +57,6 @@
     assert isinstance(action_space, CRVRobotActionSpace)
 
     sim = ObjectCentricClutteredStorage2DEnv(num_blocks=num_blocks)
-<<<<<<< HEAD
     env_config = ClutteredStorage2DEnvConfig()
     world_x_min = env_config.world_min_x + env_config.robot_base_radius
     world_x_max = env_config.world_max_x - env_config.robot_base_radius
@@ -64,8 +64,6 @@
     world_y_max = (
         env_config.world_max_y - env_config.shelf_height - env_config.robot_base_radius
     )
-=======
->>>>>>> dc068b60
 
     # Convert observations into states. The important thing is that states are hashable.
     def observation_to_state(o: NDArray[np.float32]) -> ObjectCentricState:
@@ -190,17 +188,301 @@
         },
     )
 
-    # Create partial controller classes that include the action_space
-    class PickBlockNotOnShelfController(GroundPickBlockNotOnShelfController):
-        """Controller for picking up a block not on the shelf."""
-
-        def __init__(self, objects):
-            super().__init__(objects, action_space, sim.initial_constant_state)
-
-    class PickBlockOnShelfController(GroundPickBlockOnShelfController):
-        """Controller for picking up a block on the shelf."""
-
-<<<<<<< HEAD
+    # Controllers.
+    class GroundPickBlockNotOnShelfController(Geom2dRobotController):
+        """Controller for grasping the block that is not on the shelf yet.
+
+        The grasping point is either on the left or right side of the block.
+        """
+
+        def __init__(self, objects: Sequence[Object]) -> None:
+            assert isinstance(action_space, CRVRobotActionSpace)
+            super().__init__(objects, action_space)
+            self._block = objects[1]
+            self._shelf = objects[2]
+
+        def sample_parameters(
+            self, x: ObjectCentricState, rng: np.random.Generator
+        ) -> tuple[float, float]:
+            # Sample grasp ratio on the height of the block
+            # <0.0: custom frame dx/dy < 0
+            # >0.0: custom frame dx/dy > 0
+            while True:
+                grasp_ratio = rng.uniform(-1.0, 1.0)
+                if grasp_ratio != 0.0:
+                    break
+            max_arm_length = x.get(self._robot, "arm_length")
+            min_arm_length = (
+                x.get(self._robot, "base_radius")
+                + x.get(self._robot, "gripper_width") / 2
+                + 1e-4
+            )
+            arm_length = rng.uniform(min_arm_length, max_arm_length)
+            return (grasp_ratio, arm_length)
+
+        def _get_vacuum_actions(self) -> tuple[float, float]:
+            return 0.0, 1.0
+
+        def _calculate_grasp_robot_pose(self, state: ObjectCentricState) -> SE2Pose:
+            """Calculate the actual grasp point based on ratio parameter."""
+            if isinstance(self._current_params, tuple):
+                grasp_ratio, arm_length = self._current_params
+            else:
+                raise ValueError(
+                    "Expected tuple parameters for grasp ratio and arm length"
+                )
+
+            # Get block properties and grasp frame
+            block_x = state.get(self._block, "x")
+            block_y = state.get(self._block, "y")
+            block_theta = state.get(self._block, "theta")
+            rel_point_dx = state.get(self._block, "width") / 2
+            rel_point = SE2Pose(block_x, block_y, block_theta) * SE2Pose(
+                rel_point_dx, 0.0, 0.0
+            )
+
+            # Relative SE2 pose w.r.t the grasp frame
+            custom_dx = (
+                state.get(self._block, "width") / 2
+                + arm_length
+                + state.get(self._robot, "gripper_width")
+            )
+            custom_dx *= -1 if grasp_ratio < 0 else 1  # Right or left side grasp
+            # Custom dy is always positive.
+            custom_dy = abs(grasp_ratio) * state.get(self._block, "height")
+            custom_dtheta = 0.0 if grasp_ratio < 0 else np.pi
+            custom_pose = SE2Pose(custom_dx, custom_dy, custom_dtheta)
+
+            target_se2_pose = rel_point * custom_pose
+            return target_se2_pose
+
+        def _generate_waypoints(
+            self, state: ObjectCentricState
+        ) -> list[tuple[SE2Pose, float]]:
+            robot_x = state.get(self._robot, "x")
+            robot_y = state.get(self._robot, "y")
+            robot_theta = state.get(self._robot, "theta")
+            robot_radius = state.get(self._robot, "base_radius")
+
+            # Calculate grasp point and robot target position
+            target_se2_pose = self._calculate_grasp_robot_pose(state)
+            if isinstance(self._current_params, tuple):
+                _, desired_arm_length = self._current_params
+            else:
+                raise ValueError(
+                    "Expected tuple parameters for grasp ratio and arm length"
+                )
+
+            # Plan collision-free waypoints to the target pose
+            # We set the arm to be the shortest length during motion planning
+            mp_state = state.copy()
+            mp_state.set(self._robot, "arm_joint", robot_radius)
+            init_constant_state = sim.initial_constant_state
+            if init_constant_state is not None:
+                mp_state.data.update(init_constant_state.data)
+            assert isinstance(action_space, CRVRobotActionSpace)
+            collision_free_waypoints = run_motion_planning_for_crv_robot(
+                mp_state, self._robot, target_se2_pose, action_space
+            )
+            # Always first make arm shortest to avoid collisions
+            final_waypoints: list[tuple[SE2Pose, float]] = [
+                (SE2Pose(robot_x, robot_y, robot_theta), robot_radius)
+            ]
+
+            if collision_free_waypoints is not None:
+                for wp in collision_free_waypoints:
+                    final_waypoints.append((wp, robot_radius))
+                final_waypoints.append((target_se2_pose, desired_arm_length))
+                return final_waypoints
+            # If motion planning fails, raise failure
+            raise TrajectorySamplingFailure(
+                "Failed to find a collision-free path to target."
+            )
+
+    class GroundPlaceBlockOnShelfController(Geom2dRobotController):
+        """Controller for placing the block on the shelf."""
+
+        def __init__(self, objects: Sequence[Object]) -> None:
+            assert isinstance(action_space, CRVRobotActionSpace)
+            super().__init__(objects, action_space)
+            self._block = objects[1]
+            self._shelf = objects[2]
+
+        def sample_parameters(
+            self, x: ObjectCentricState, rng: np.random.Generator
+        ) -> Any:
+            # Sample place ratio
+            # w.r.t (shelf_width - block_width)
+            # and (shelf_height - block_height)
+            relative_dx = rng.uniform(0.01, 0.99)
+            # Bias towards inside the shelf
+            relative_dy = rng.uniform(0.1, 0.95)
+            return (relative_dx, relative_dy)
+
+        def _get_vacuum_actions(self) -> tuple[float, float]:
+            return 1.0, 0.0
+
+        def _generate_waypoints(
+            self, state: ObjectCentricState
+        ) -> list[tuple[SE2Pose, float]]:
+            robot_x = state.get(self._robot, "x")
+            robot_y = state.get(self._robot, "y")
+            robot_theta = state.get(self._robot, "theta")
+            robot_radius = state.get(self._robot, "base_radius")
+            robot_arm_length = state.get(self._robot, "arm_length")
+            gripper_height = state.get(self._robot, "gripper_height")
+            gripper_width = state.get(self._robot, "gripper_width")
+            block_x = state.get(self._block, "x")
+            block_y = state.get(self._block, "y")
+            block_theta = state.get(self._block, "theta")
+            block_width = state.get(self._block, "width")
+            block_height = state.get(self._block, "height")
+            block_curr_center = SE2Pose(block_x, block_y, block_theta) * SE2Pose(
+                block_width / 2, block_height / 2, 0.0
+            )
+            _, gripper_to_block = get_suctioned_objects(state, self._robot)[0]
+
+            # Calculate pre-place position based on Shelf position
+            shelf_x = state.get(self._shelf, "x1")
+            shelf_width = state.get(self._shelf, "width1")
+            shelf_y = state.get(self._shelf, "y1")
+            shelf_height = state.get(self._shelf, "height1")
+            assert isinstance(
+                self._current_params, tuple
+            ), "PlaceBlock expects tuple params"
+            # x can be anywhere in the shelf width (no collision)
+            x_min = shelf_x + gripper_height / 2
+            x_max = shelf_x + shelf_width - gripper_height / 2
+            x_min = min(x_min, x_max)
+            x_max = max(x_min, x_max)
+            block_desired_x_center = x_min + (x_max - x_min) * self._current_params[0]
+            # y is confined to inside the shelf height (no collision)
+            y_min = min(
+                shelf_y + block_width / 2, shelf_y + shelf_height - block_width / 2
+            )
+            y_max = max(
+                shelf_y + block_width / 2, shelf_y + shelf_height - block_width / 2
+            )
+            block_desired_y_center = y_min + (y_max - y_min) * self._current_params[1]
+            # Note: The desired orientation depends on how is the blocked grasped.
+            # If grasping from the left side, the block should be placed with
+            # theta = np.pi / 2
+            # If grasping from the right side, the block should be placed with
+            # theta = -np.pi / 2
+            gripper_x, gripper_y = get_tool_tip_position(state, self._robot)
+            gripper_frame = SE2Pose(gripper_x, gripper_y, block_theta)
+            relative_frame = block_curr_center.inverse * gripper_frame
+            if relative_frame.x < 0:
+                # Left side grasp
+                block_desired_center = SE2Pose(
+                    block_desired_x_center, block_desired_y_center, np.pi / 2
+                )
+            else:
+                # Right side grasp
+                block_desired_center = SE2Pose(
+                    block_desired_x_center, block_desired_y_center, -np.pi / 2
+                )
+            gripper_final_desired_pose = (
+                block_desired_center
+                * SE2Pose(-block_width / 2, -block_height / 2, 0.0)
+                * gripper_to_block.inverse
+            )
+
+            final_robot_y = (
+                gripper_final_desired_pose.y - robot_arm_length - gripper_width
+            )
+
+            pre_place_robot_x = gripper_final_desired_pose.x
+            pre_place_robot_y = final_robot_y - shelf_height
+            pre_place_pose_0 = SE2Pose(pre_place_robot_x, pre_place_robot_y, np.pi / 2)
+
+            current_wp = (
+                SE2Pose(robot_x, robot_y, robot_theta),
+                state.get(self._robot, "arm_joint"),
+            )
+            # Plan collision-free waypoints to the target pose
+            # We set the arm to be the longest during motion planning
+            final_waypoints: list[tuple[SE2Pose, float]] = []
+            mp_state = state.copy()
+            init_constant_state = sim.initial_constant_state
+            if init_constant_state is not None:
+                mp_state.data.update(init_constant_state.data)
+            assert isinstance(action_space, CRVRobotActionSpace)
+            collision_free_waypoints_0 = run_motion_planning_for_crv_robot(
+                mp_state, self._robot, pre_place_pose_0, action_space
+            )
+            if collision_free_waypoints_0 is None:
+                # Stay static
+                return [current_wp]
+            for wp in collision_free_waypoints_0:
+                final_waypoints.append((wp, robot_radius))
+
+            # Stretch the arm to the desired position
+            if collision_free_waypoints_0:
+                last_wp = collision_free_waypoints_0[-1]
+                final_waypoints.append((last_wp, robot_arm_length))
+
+            mp_state.set(self._robot, "x", pre_place_robot_x)
+            mp_state.set(self._robot, "y", pre_place_robot_y)
+            mp_state.set(self._robot, "theta", np.pi / 2)
+            mp_state.set(self._robot, "arm_joint", robot_arm_length)
+            if init_constant_state is not None:
+                mp_state.data.update(init_constant_state.data)
+            pre_place_pose_1 = SE2Pose(pre_place_robot_x, final_robot_y, np.pi / 2)
+            collision_free_waypoints_1 = run_motion_planning_for_crv_robot(
+                mp_state, self._robot, pre_place_pose_1, action_space
+            )
+            if collision_free_waypoints_1 is None:
+                # Stay static
+                return [current_wp]
+
+            for wp in collision_free_waypoints_1:
+                final_waypoints.append((wp, robot_arm_length))
+
+            return final_waypoints
+
+    class GroundPickBlockOnShelfController(GroundPickBlockNotOnShelfController):
+        """Controller for grasping the block that is not on the shelf yet.
+
+        The grasping point is either on the up or bottom side of the block.
+        """
+
+        def _calculate_grasp_robot_pose(self, state: ObjectCentricState) -> SE2Pose:
+            """Calculate the actual grasp point based on ratio parameter."""
+            if isinstance(self._current_params, tuple):
+                grasp_ratio, arm_length = self._current_params
+            else:
+                raise ValueError(
+                    "Expected tuple parameters for grasp ratio and arm length"
+                )
+
+            # Get block properties and grasp frame
+            block_x = state.get(self._block, "x")
+            block_y = state.get(self._block, "y")
+            block_theta = state.get(self._block, "theta")
+            rel_point_dy = state.get(self._block, "height") / 2
+            rel_point = SE2Pose(block_x, block_y, block_theta) * SE2Pose(
+                0.0, rel_point_dy, 0.0
+            )
+
+            # Relative SE2 pose w.r.t the grasp frame
+            custom_dy = (
+                state.get(self._block, "height") / 2
+                + arm_length
+                + state.get(self._robot, "gripper_width")
+            )
+            custom_dy *= -1 if grasp_ratio < 0 else 1  # top or bottom side grasp
+            # Custom dx is always positive.
+            custom_dx = abs(grasp_ratio) * state.get(self._block, "width")
+            custom_dtheta = np.pi / 2 if grasp_ratio < 0 else -np.pi / 2
+            custom_pose = SE2Pose(custom_dx, custom_dy, custom_dtheta)
+
+            target_se2_pose = rel_point * custom_pose
+            return target_se2_pose
+
+    class GroundPlaceBlockNotOnShelfController(GroundPlaceBlockOnShelfController):
+        """Controller for placing the block not on the shelf."""
+
         def sample_parameters(
             self, x: ObjectCentricState, rng: np.random.Generator
         ) -> Any:
@@ -230,58 +512,82 @@
             rel_x = (abs_x - world_x_min) / (world_x_max - world_x_min)
             rel_y = (abs_y - world_y_min) / (world_y_max - world_y_min)
             rel_theta = (abs_theta + np.pi) / (2 * np.pi)
-=======
-        def __init__(self, objects):
-            super().__init__(objects, action_space, sim.initial_constant_state)
->>>>>>> dc068b60
-
-    class PlaceBlockNotOnShelfController(GroundPlaceBlockNotOnShelfController):
-        """Controller for placing down a block not on the shelf."""
-
-        def __init__(self, objects):
-            super().__init__(objects, action_space, sim.initial_constant_state)
-
-    class PlaceBlockOnShelfController(GroundPlaceBlockOnShelfController):
-        """Controller for placing down a block on the shelf."""
-
-        def __init__(self, objects):
-            super().__init__(objects, action_space, sim.initial_constant_state)
+
+            return (rel_x, rel_y, rel_theta)
+
+        def _generate_waypoints(
+            self, state: ObjectCentricState
+        ) -> list[tuple[SE2Pose, float]]:
+            robot_x = state.get(self._robot, "x")
+            robot_y = state.get(self._robot, "y")
+            robot_theta = state.get(self._robot, "theta")
+            robot_radius = state.get(self._robot, "base_radius")
+            # Calculate place position
+            params = cast(tuple[float, ...], self._current_params)
+            final_robot_x = world_x_min + (world_x_max - world_x_min) * params[0]
+            final_robot_y = world_y_min + (world_y_max - world_y_min) * params[1]
+            final_robot_theta = -np.pi + (2 * np.pi) * params[2]
+            final_robot_pose = SE2Pose(final_robot_x, final_robot_y, final_robot_theta)
+
+            current_wp = (
+                SE2Pose(robot_x, robot_y, robot_theta),
+                robot_radius,
+            )
+            # Plan collision-free waypoints to the target pose
+            # We set the arm to be the longest during motion planning
+            final_waypoints: list[tuple[SE2Pose, float]] = [current_wp]
+            mp_state = state.copy()
+            mp_state.set(self._robot, "arm_joint", robot_radius)
+            init_constant_state = sim.initial_constant_state
+            if init_constant_state is not None:
+                mp_state.data.update(init_constant_state.data)
+            assert isinstance(action_space, CRVRobotActionSpace)
+            collision_free_waypoints_0 = run_motion_planning_for_crv_robot(
+                mp_state, self._robot, final_robot_pose, action_space
+            )
+            if collision_free_waypoints_0 is None:
+                # Stay static
+                return final_waypoints
+            for wp in collision_free_waypoints_0:
+                final_waypoints.append((wp, robot_radius))
+
+            return final_waypoints
 
     # Lifted controllers.
-    RobotPickBlockNotOnShelfController: LiftedParameterizedController = (
+    PickBlockNotOnShelfController: LiftedParameterizedController = (
         LiftedParameterizedController(
             [robot, block, shelf],
-            PickBlockNotOnShelfController,
+            GroundPickBlockNotOnShelfController,
         )
     )
 
-    RobotPickBlockOnShelfController: LiftedParameterizedController = (
+    PickBlockOnShelfController: LiftedParameterizedController = (
         LiftedParameterizedController(
             [robot, block, shelf],
-            PickBlockOnShelfController,
+            GroundPickBlockOnShelfController,
         )
     )
 
-    RobotPlaceBlockNotOnShelfController: LiftedParameterizedController = (
+    PlaceBlockNotOnShelfController: LiftedParameterizedController = (
         LiftedParameterizedController(
             [robot, block, shelf],
-            PlaceBlockNotOnShelfController,
+            GroundPlaceBlockNotOnShelfController,
         )
     )
 
-    RobotPlaceBlockOnShelfController: LiftedParameterizedController = (
+    PlaceBlockOnShelfController: LiftedParameterizedController = (
         LiftedParameterizedController(
             [robot, block, shelf],
-            PlaceBlockOnShelfController,
+            GroundPlaceBlockOnShelfController,
         )
     )
 
     # Finalize the skills.
     skills = {
-        LiftedSkill(PickBlockNotOnShelfOperator, RobotPickBlockNotOnShelfController),
-        LiftedSkill(PickBlockOnShelfOperator, RobotPickBlockOnShelfController),
-        LiftedSkill(PlaceBlockNotOnShelfOperator, RobotPlaceBlockNotOnShelfController),
-        LiftedSkill(PlaceBlockOnShelfOperator, RobotPlaceBlockOnShelfController),
+        LiftedSkill(PickBlockNotOnShelfOperator, PickBlockNotOnShelfController),
+        LiftedSkill(PickBlockOnShelfOperator, PickBlockOnShelfController),
+        LiftedSkill(PlaceBlockNotOnShelfOperator, PlaceBlockNotOnShelfController),
+        LiftedSkill(PlaceBlockOnShelfOperator, PlaceBlockOnShelfController),
     }
 
     # Finalize the models.
